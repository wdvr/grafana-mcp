#!/usr/bin/env python3
"""Grafana MCP server entry point.

This module runs the ``FastMCP`` server exposing the MCP API at ``/mcp``.
Executing ``python -m grafana_mcp`` starts the built-in HTTP server.
"""

from grafana_mcp.mcp_server import mcp

<<<<<<< HEAD

def main():
    """Main entry point for the application."""
    print("Starting Grafana MCP server...")
    mcp.run()
=======
>>>>>>> 15416710


if __name__ == "__main__":
    mcp.run(
        transport="streamable-http",
        host="127.0.0.1",
        port=8000,
        path="/mcp",
    )<|MERGE_RESOLUTION|>--- conflicted
+++ resolved
@@ -7,17 +7,10 @@
 
 from grafana_mcp.mcp_server import mcp
 
-<<<<<<< HEAD
-
-def main():
+if __name__ == "__main__":
     """Main entry point for the application."""
     print("Starting Grafana MCP server...")
-    mcp.run()
-=======
->>>>>>> 15416710
 
-
-if __name__ == "__main__":
     mcp.run(
         transport="streamable-http",
         host="127.0.0.1",
